{
    "debug_single_agent": {
        "goal": "Just stand at a place and don't do anything",
        "initial_inventory": {},
        "type": "debug"
    },
    "debug_multi_agent": {
        "goal": "Just stand at a place and don't do anything",
        "agent_count": 2,
        "initial_inventory": {
            "0": {
                "iron_ingot": 1
            },
            "1": {
                "iron_ingot": 1
            }
        },
        "type": "debug"
    },
    "debug_inventory_restriction": {
        "goal": "Place 1 oak plank, then place 1 stone brick",
        "initial_inventory": {
            "oak_planks": 20
        },
        "type": "debug",
        "restrict_to_inventory": true
    },
    "construction": {
        "type": "construction",
        "goal": "Build a house",
        "initial_inventory": {
            "oak_planks": 20
        }
    },
    "techtree_1_shears_with_2_iron_ingot": {
        "goal": "Build a shear.",
        "initial_inventory": {
            "iron_ingot": 1
        },
        "target": "shears",
        "number_of_target": 1,
        "type": "techtree",
        "timeout": 60
    },
    "multiagent_techtree_1_stone_pickaxe": {
        "conversation": "Let's collaborate to build a stone pickaxe",
        "goal": "Build a stone pickaxe",
        "agent_count": 2,
        "initial_inventory": {
            "0": {
                "wooden_pickaxe": 1
            },
            "1": {
                "wooden_axe": 1
            }
        },
        "target": "stone_pickaxe",
        "goal": "Build a stone pickaxe",
        "number_of_target": 1,
        "type": "techtree",
        "timeout": 300
    }, 
    "multiagent_techtree_1_shears": {
        "goal": "Collaborate with other agents to build a shear.",
        "conversation": "Let's collaborate to build a shear.",
        "agent_count": 2,
        "initial_inventory": {
            "0": {
                "iron_ingot": 1
            },
            "1": {
                "iron_ingot": 1
            }
        },
        "target": "shears",
        "number_of_target": 1,
        "type": "techtree",
        "timeout": 60
    },
    "smelt_ingot": {
        "goal": "Smelt 1 iron ingot and 1 copper ingot",
        "agent_count": 1,
        "initial_inventory": {
            "furnace": 1,
            "raw_iron": 1,
            "raw_copper": 1,
            "coal": 2
        },
        "target": "copper_ingot",
        "number_of_target": 1,
        "type": "techtree",
        "timeout": 300
    },
<<<<<<< HEAD
    "multiagent_cooking_1": {
        "conversation": "Let's collaborate to make dinner, I am going to search for 'potatoes' and make 1 'baked_potato', you on the other hand, search for cow and cook 1 beef. We have a furnace (fuel already present) nearby to help us cook, search for it over long distances to find it. Note : We only need one of each item, lets not waste time by collecting unnecessary resources.",
        "agent_count": 2,
        "target": {
            "baked_potato":1,
            "cooked_beef":1
        },
        "type": "cooking",
        "timeout": 300,
        "goal": "Make 1 baked potato, use a furnace nearby to cook which has fuel in it, let the other agent cook 1 beef"
    },
    "multiagent_cooking_2": {
        "conversation": "Let's collaborate to make bread and cooked_mutton. We can split up to gather ingredients and use the nearby furnace that's already fueled.",
        "agent_count": 2,
        "target": {
          "bread": 1,
          "cooked_mutton": 1
        },
        "type": "cooking",
        "timeout": 300,
        "recipes": {
          "bread": [
            "Step 1: Go to the farm and collect 3 wheat.",
            "Step 2: Go to the crafting table and use the wheat to craft bread."
          ],
          "cooked_mutton": [
            "Step 1: Kill a sheep and pick up 1 mutton that is dropped.",
            "Step 2: Go to furnace and use it to cook the mutton."
          ]
        },
        "blocked_access_to_recipe": [],
        "goal": "Collaborate to make 1 bread, 1 cooked_mutton"
      }
=======
    "multiagent_smelt_ingot": {
        "conversation": "Let's collaborate to smelt ingots",
        "goal": "Smelt 1 iron ingot and 1 copper ingot, use star emojis in every response",
        "agent_count": 2,
        "initial_inventory": {
            "0": {
                "furnace": 1,
                "coal": 2
            },
            "1": {
                "raw_iron": 1,
                "raw_copper": 1
            }
        },
        "target": "copper_ingot",
        "number_of_target": 1,
        "type": "techtree",
        "timeout": 300
    }
>>>>>>> 5f8ac361
}<|MERGE_RESOLUTION|>--- conflicted
+++ resolved
@@ -44,7 +44,6 @@
     },
     "multiagent_techtree_1_stone_pickaxe": {
         "conversation": "Let's collaborate to build a stone pickaxe",
-        "goal": "Build a stone pickaxe",
         "agent_count": 2,
         "initial_inventory": {
             "0": {
@@ -91,7 +90,6 @@
         "type": "techtree",
         "timeout": 300
     },
-<<<<<<< HEAD
     "multiagent_cooking_1": {
         "conversation": "Let's collaborate to make dinner, I am going to search for 'potatoes' and make 1 'baked_potato', you on the other hand, search for cow and cook 1 beef. We have a furnace (fuel already present) nearby to help us cook, search for it over long distances to find it. Note : We only need one of each item, lets not waste time by collecting unnecessary resources.",
         "agent_count": 2,
@@ -124,8 +122,7 @@
         },
         "blocked_access_to_recipe": [],
         "goal": "Collaborate to make 1 bread, 1 cooked_mutton"
-      }
-=======
+      },
     "multiagent_smelt_ingot": {
         "conversation": "Let's collaborate to smelt ingots",
         "goal": "Smelt 1 iron ingot and 1 copper ingot, use star emojis in every response",
@@ -145,5 +142,4 @@
         "type": "techtree",
         "timeout": 300
     }
->>>>>>> 5f8ac361
 }