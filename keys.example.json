--- conflicted
+++ resolved
@@ -1,34 +1,17 @@
-<<<<<<< HEAD
-{
-    "OPENAI_API_KEY": "",
-    "OPENAI_ORG_ID": "",
-    "GEMINI_API_KEY": "",
-    "ANTHROPIC_API_KEY": "",
-    "REPLICATE_API_KEY": "",
-    "GROQCLOUD_API_KEY": "",
-    "HUGGINGFACE_API_KEY": "",
-    "QWEN_API_KEY": "",
-    "XAI_API_KEY": "",
-    "MISTRAL_API_KEY": "",
-    "DEEPSEEK_API_KEY": "",
-    "NOVITA_API_KEY": "",
-    "OPENROUTER_API_KEY": ""
-=======
-{
-    "OPENAI_API_KEY": "",
-    "OPENAI_ORG_ID": "",
-    "GEMINI_API_KEY": "",
-    "ANTHROPIC_API_KEY": "",
-    "REPLICATE_API_KEY": "",
-    "GROQCLOUD_API_KEY": "",
-    "HUGGINGFACE_API_KEY": "",
-    "QWEN_API_KEY": "",
-    "XAI_API_KEY": "",
-    "MISTRAL_API_KEY": "",
-    "DEEPSEEK_API_KEY": "",
-    "GHLF_API_KEY": "",
-    "HYPERBOLIC_API_KEY": "",
-    "NOVITA_API_KEY": "",
-    "OPENROUTER_API_KEY": ""
->>>>>>> 4ccbbe0f
+{
+    "OPENAI_API_KEY": "",
+    "OPENAI_ORG_ID": "",
+    "GEMINI_API_KEY": "",
+    "ANTHROPIC_API_KEY": "",
+    "REPLICATE_API_KEY": "",
+    "GROQCLOUD_API_KEY": "",
+    "HUGGINGFACE_API_KEY": "",
+    "QWEN_API_KEY": "",
+    "XAI_API_KEY": "",
+    "MISTRAL_API_KEY": "",
+    "DEEPSEEK_API_KEY": "",
+    "GHLF_API_KEY": "",
+    "HYPERBOLIC_API_KEY": "",
+    "NOVITA_API_KEY": "",
+    "OPENROUTER_API_KEY": ""
 }