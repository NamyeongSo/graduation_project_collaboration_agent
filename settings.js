export default 
{
    "minecraft_version": "1.20.4", // supports up to 1.20.4
    "host": "127.0.0.1", // or "localhost", "your.ip.address.here"
    "port": 55916,
    "auth": "offline", // or "microsoft"
    
    "profiles": [
        "./andy.json",
        //"./profiles/dolphin.json", // Groq support
        
        // add more profiles here, check ./profiles/ for more
        // more than 1 profile will require you to /msg each bot indivually
    ],
    "load_memory": false, // load memory from previous session
    "init_message": "Say hello world and your name", // sends to all on spawn
<<<<<<< HEAD
    "allow_insecure_coding": true, // enable at own risk
    "code_timeout_mins": 10, // -1 for no timeout
=======

    "allow_insecure_coding": false, // allows newAction command and model can write/run code on your computer. enable at own risk
    "code_timeout_mins": 10, // minutes code is allowed to run. -1 for no timeout
    
    "max_commands": -1, // max number of commands to use in a response. -1 for no limit
    "verbose_commands": true, // show full command syntax
    "narrate_behavior": true, // chat simple automatic actions ('Picking up item!')
>>>>>>> fd5370f6
}<|MERGE_RESOLUTION|>--- conflicted
+++ resolved
@@ -7,17 +7,13 @@
     
     "profiles": [
         "./andy.json",
-        //"./profiles/dolphin.json", // Groq support
+        //"./profiles/dolphin.json" // Groq support, mixtral model
         
         // add more profiles here, check ./profiles/ for more
         // more than 1 profile will require you to /msg each bot indivually
     ],
     "load_memory": false, // load memory from previous session
     "init_message": "Say hello world and your name", // sends to all on spawn
-<<<<<<< HEAD
-    "allow_insecure_coding": true, // enable at own risk
-    "code_timeout_mins": 10, // -1 for no timeout
-=======
 
     "allow_insecure_coding": false, // allows newAction command and model can write/run code on your computer. enable at own risk
     "code_timeout_mins": 10, // minutes code is allowed to run. -1 for no timeout
@@ -25,5 +21,4 @@
     "max_commands": -1, // max number of commands to use in a response. -1 for no limit
     "verbose_commands": true, // show full command syntax
     "narrate_behavior": true, // chat simple automatic actions ('Picking up item!')
->>>>>>> fd5370f6
 }