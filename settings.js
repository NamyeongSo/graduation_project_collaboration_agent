const settings = {
    "minecraft_version": "1.21.1", // supports up to 1.21.1
    "host": "127.0.0.1", // or "localhost", "your.ip.address.here"
    "port": 55916,
    "auth": "offline", // or "microsoft"

    // the mindserver manages all agents and hosts the UI
    "host_mindserver": true, // if true, the mindserver will be hosted on this machine. otherwise, specify a public IP address
    "mindserver_host": "localhost",
    "mindserver_port": 8080,
    
    // the base profile is shared by all bots for default prompts/examples/modes
    "base_profile": "./profiles/defaults/survival.json", // also see creative.json, god_mode.json
    "profiles": [
        "./andy.json",
        // "./profiles/gpt.json",
        // "./profiles/claude.json",
        // "./profiles/gemini.json",
        // "./profiles/llama.json",
        // "./profiles/qwen.json",
        // "./profiles/grok.json",
        // "./profiles/mistral.json",
        // "./profiles/deepseek.json",

        // using more than 1 profile requires you to /msg each bot indivually
        // individual profiles override values from the base profile
    ],
    "load_memory": false, // load memory from previous session
    "init_message": "Respond with hello world and your name", // sends to all on spawn
    "only_chat_with": [], // users that the bots listen to and send general messages to. if empty it will chat publicly
<<<<<<< HEAD
    "speak": false, // allows all bots to speak through system text-to-speech. tested on windows, should work on mac, on linux you may need to `apt install espeak`
=======
    "speak": false, // allows all bots to speak through system text-to-speech. works on windows, mac, on linux you need to `apt install espeak`
>>>>>>> 799d6b1c
    "language": "en", // translate to/from this language. Supports these language names: https://cloud.google.com/translate/docs/languages
    "show_bot_views": false, // show bot's view in browser at localhost:3000, 3001...

    "allow_insecure_coding": false, // allows newAction command and model can write/run code on your computer. enable at own risk
    "allow_vision": false, // allows vision model to interpret screenshots as inputs
    "blocked_actions" : [], // commands to disable and remove from docs. Ex: ["!setMode"]
    "code_timeout_mins": -1, // minutes code is allowed to run. -1 for no timeout
    "relevant_docs_count": 5, // number of relevant code function docs to select for prompting. -1 for all

    "max_messages": 15, // max number of messages to keep in context
    "num_examples": 2, // number of examples to give to the model
    "max_commands": -1, // max number of commands that can be used in consecutive responses. -1 for no limit
    "verbose_commands": true, // show full command syntax
    "narrate_behavior": true, // chat simple automatic actions ('Picking up item!')
    "chat_bot_messages": true, // publicly chat messages to other bots
}

// these environment variables override certain settings
if (process.env.MINECRAFT_PORT) {
    settings.port = process.env.MINECRAFT_PORT;
}
if (process.env.MINDSERVER_PORT) {
    settings.mindserver_port = process.env.MINDSERVER_PORT;
}
if (process.env.PROFILES && JSON.parse(process.env.PROFILES).length > 0) {
    settings.profiles = JSON.parse(process.env.PROFILES);
}
export default settings;<|MERGE_RESOLUTION|>--- conflicted
+++ resolved
@@ -28,11 +28,7 @@
     "load_memory": false, // load memory from previous session
     "init_message": "Respond with hello world and your name", // sends to all on spawn
     "only_chat_with": [], // users that the bots listen to and send general messages to. if empty it will chat publicly
-<<<<<<< HEAD
-    "speak": false, // allows all bots to speak through system text-to-speech. tested on windows, should work on mac, on linux you may need to `apt install espeak`
-=======
     "speak": false, // allows all bots to speak through system text-to-speech. works on windows, mac, on linux you need to `apt install espeak`
->>>>>>> 799d6b1c
     "language": "en", // translate to/from this language. Supports these language names: https://cloud.google.com/translate/docs/languages
     "show_bot_views": false, // show bot's view in browser at localhost:3000, 3001...
 
