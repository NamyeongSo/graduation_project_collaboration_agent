const settings = {
    "minecraft_version": "1.21.1", // supports up to 1.21.1
    "host": "127.0.0.1", // or "localhost", "your.ip.address.here"
    "port": 55916,
    "auth": "offline", // or "microsoft"

    // the mindserver manages all agents and hosts the UI
    "mindserver_port": 8080,
    
    "base_profile": "survival", // survival, creative, or god_mode
    "profiles": [
        "./andy.json",
        // "./profiles/gpt.json",
        // "./profiles/claude.json",
        // "./profiles/gemini.json",
        // "./profiles/llama.json",
        // "./profiles/qwen.json",
        // "./profiles/grok.json",
        // "./profiles/mistral.json",
        // "./profiles/deepseek.json",
        // "./profiles/andy-4.json",

        // using more than 1 profile requires you to /msg each bot indivually
        // individual profiles override values from the base profile
    ],

    "load_memory": false, // load memory from previous session
    "init_message": "Respond with hello world and your name", // sends to all on spawn
    "only_chat_with": [], // users that the bots listen to and send general messages to. if empty it will chat publicly
    "language": "en", // translate to/from this language. Supports these language names: https://cloud.google.com/translate/docs/languages
    "render_bot_view": false, // show bot's view in browser at localhost:3000, 3001...

    "allow_insecure_coding": false, // allows newAction command and model can write/run code on your computer. enable at own risk
    "allow_vision": false, // allows vision model to interpret screenshots as inputs
    "vision_mode": "off", // "off", "prompted", or "always"
    "blocked_actions" : ["!checkBlueprint", "!checkBlueprintLevel", "!getBlueprint", "!getBlueprintLevel"] , // commands to disable and remove from docs. Ex: ["!setMode"]
    "code_timeout_mins": -1, // minutes code is allowed to run. -1 for no timeout
    "relevant_docs_count": 5, // number of relevant code function docs to select for prompting. -1 for all

    "max_messages": 15, // max number of messages to keep in context
    "num_examples": 2, // number of examples to give to the model
    "max_commands": -1, // max number of commands that can be used in consecutive responses. -1 for no limit
    "verbose_commands": true, // show full command syntax
    "narrate_behavior": true, // chat simple automatic actions ('Picking up item!')
    "chat_bot_messages": true, // publicly chat messages to other bots

    "speak": false, // enable text-to-speech
    "stt_transcription": false, // enable speech-to-text transcription
    "stt_username": "SERVER", // username for STT messages
    "stt_agent_name": "", // agent name for STT messages, if empty it will send the STT to all bots
    
    // STT Audio Detection Settings
    "stt_rms_threshold": 3000,       // Raised from 1000 to reduce false triggers
    "stt_silence_duration": 2000,   // 2 seconds of silence before stopping
    "stt_min_audio_duration": 0.5,  // Minimum audio duration in seconds
    "stt_max_audio_duration": 45,   // Maximum audio duration in seconds
    "stt_debug_audio": true,        // Enable to see what's happening
    "stt_cooldown_ms": 2000,        // Minimum time between recordings
    "stt_speech_threshold_ratio": 0.05, // Much lower - 5% instead of 15%
    "stt_consecutive_speech_samples": 3, // Reduced from 5 to 3

    "log_normal_data": false, // Logs all inputs / outputs without reasoning or vision data
    "log_reasoning_data": false, // Logs only reasoning inputs / outputs
    "log_vision_data": false, // Logs only vision inputs / outputs

}

<<<<<<< HEAD
// these environment variables override certain settings
if (process.env.MINECRAFT_PORT) {
    settings.port = process.env.MINECRAFT_PORT;
}
if (process.env.MINDSERVER_PORT) {
    settings.mindserver_port = process.env.MINDSERVER_PORT;
}
if (process.env.PROFILES && JSON.parse(process.env.PROFILES).length > 0) {
    settings.profiles = JSON.parse(process.env.PROFILES);
}
if (process.env.INSECURE_CODING) {
    settings.allow_insecure_coding = true;
}
if (process.env.BLOCKED_ACTIONS) {
    settings.blocked_actions = JSON.parse(process.env.BLOCKED_ACTIONS);
}
if (process.env.MAX_MESSAGES) {
    settings.max_messages = process.env.MAX_MESSAGES;
}
if (process.env.NUM_EXAMPLES) {
    settings.num_examples = process.env.NUM_EXAMPLES;
}

=======
>>>>>>> 00127506
export default settings;<|MERGE_RESOLUTION|>--- conflicted
+++ resolved
@@ -65,30 +65,4 @@
 
 }
 
-<<<<<<< HEAD
-// these environment variables override certain settings
-if (process.env.MINECRAFT_PORT) {
-    settings.port = process.env.MINECRAFT_PORT;
-}
-if (process.env.MINDSERVER_PORT) {
-    settings.mindserver_port = process.env.MINDSERVER_PORT;
-}
-if (process.env.PROFILES && JSON.parse(process.env.PROFILES).length > 0) {
-    settings.profiles = JSON.parse(process.env.PROFILES);
-}
-if (process.env.INSECURE_CODING) {
-    settings.allow_insecure_coding = true;
-}
-if (process.env.BLOCKED_ACTIONS) {
-    settings.blocked_actions = JSON.parse(process.env.BLOCKED_ACTIONS);
-}
-if (process.env.MAX_MESSAGES) {
-    settings.max_messages = process.env.MAX_MESSAGES;
-}
-if (process.env.NUM_EXAMPLES) {
-    settings.num_examples = process.env.NUM_EXAMPLES;
-}
-
-=======
->>>>>>> 00127506
 export default settings;