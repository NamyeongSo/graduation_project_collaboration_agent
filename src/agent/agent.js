--- conflicted
+++ resolved
@@ -86,40 +86,11 @@
                 
                 console.log(`${this.name} spawned.`);
                 this.clearBotLogs();
-
-<<<<<<< HEAD
-            const spawnTimeout = setTimeout(() => {
-                process.exit(0);
-            }, 30000);
-            this.bot.once('spawn', async () => {
-                try {
-                    clearTimeout(spawnTimeout);
-                    addViewer(this.bot, count_id);
-
-                    // wait for a bit so stats are not undefined
-                    await new Promise((resolve) => setTimeout(resolve, 1000));
-                    
-                    console.log(`${this.name} spawned.`);
-                    this.clearBotLogs();
-
-                    this._setupEventHandlers(save_data, init_message);
-                    this.startEvents();
-
-		    // this.task.initBotTask();
-                    if (!load_mem) {
-                        this.task.initBotTask();
-                    }
-
-                } catch (error) {
-                    console.error('Error in spawn event:', error);
-                    process.exit(0);
-=======
                 this._setupEventHandlers(save_data, init_message);
                 this.startEvents();
 
                 if (!load_mem) {
                     this.task.initBotTask();
->>>>>>> 5c3efb87
                 }
 
             } catch (error) {
