--- conflicted
+++ resolved
@@ -20,7 +20,6 @@
 export class Agent {
     async start(profile_fp, load_mem=false, init_message=null, count_id=0, task_path=null, task_id=null) {
         this.last_sender = null;
-<<<<<<< HEAD
         // Safely attach agent instance to a global-like object so STT code can access it.
         // This works in Node.js ESM or CommonJS. If "global" doesn't exist, fallback to "globalThis".
         const globalObj = (typeof global !== 'undefined') ? global : globalThis;
@@ -30,9 +29,7 @@
             console.warn("Failed attaching agent to global object:", e);
         }
         
-=======
         this.latestScreenshotPath = null;
->>>>>>> e87e615f
         this.count_id = count_id;
         if (!profile_fp) {
             throw new Error('No profile filepath provided');
