import { History } from './history.js';
import { Coder } from './coder.js';
import { Prompter } from './prompter.js';
import { initModes } from './modes.js';
import { initBot } from '../utils/mcdata.js';
import { containsCommand, commandExists, executeCommand, truncCommandMessage, isAction } from './commands/index.js';
import { ActionManager } from './action_manager.js';
import { NPCContoller } from './npc/controller.js';
import { MemoryBank } from './memory_bank.js';
import { SelfPrompter } from './self_prompter.js';
import { isOtherAgent, initConversationManager, sendToBot, recieveFromBot } from './conversation.js';
import { handleTranslation, handleEnglishTranslation } from '../utils/translator.js';
import { addViewer } from './viewer.js';
import settings from '../../settings.js';
<<<<<<< HEAD
import { loadTask } from '../utils/tasks.js';
import { TechTreeHarvestValidator } from '../../tasks/validation_functions/task_validator.js';
import {getPosition} from './library/world.js'
import { readFileSync } from 'fs'; 

=======
import minecraftData from 'minecraft-data';
import { readFileSync } from 'fs';

const mc_version = settings.minecraft_version;
const mcdata = minecraftData(mc_version);
>>>>>>> ddad027c

export class Agent {
    async start(profile_fp, 
        load_mem=false, 
        init_message=null, 
        count_id=0, 
<<<<<<< HEAD
        task=null) {
        this.actions = new ActionManager(this);
=======
        agent_task_path=null,
        task_specification=null
        ) {
>>>>>>> ddad027c
        this.prompter = new Prompter(this, profile_fp);
        this.name = this.prompter.getName();
        this.history = new History(this);
        this.coder = new Coder(this);
        this.npc = new NPCContoller(this);
        this.memory_bank = new MemoryBank();
        this.self_prompter = new SelfPrompter(this);
<<<<<<< HEAD
        initConversationManager(this);
=======
        this.agent_task_path = agent_task_path;
        this.task_specification = task_specification;
        
        this.agent_specification = JSON.parse(readFileSync(agent_task_path, 'utf8'));
        this.task_specification = JSON.parse(readFileSync(task_specification, 'utf8'));
>>>>>>> ddad027c

        console.log('Task:', task);
        await this.prompter.initExamples();

        console.log('Logging in...');
        this.bot = initBot(this.name);

        if (task) {
            this.task = loadTask(task);
            this.taskTimeout = this.task.timeout || 300;
            this.taskStartTime = Date.now();
            if (this.task.type === 'harvest' || this.task.type === 'techtree') {
                this.validator = new TechTreeHarvestValidator(this.task, this.bot);
            }
            this.validator = new TechTreeHarvestValidator(this.task, this.bot);
            
        } else {
            this.task = null;
            this.taskTimeout = null;
            this.validator = null;
        }

        // handle blocked actions
        if (this.task && "blocked_actions" in this.task) {
            if ("agent_number" in this.task && this.task.agent_number > 1) {
                this.blocked_actions = this.task.blocked_actions[this.name];
                console.log(`Blocked actions for ${this.name}:`, this.blocked_actions);
            } else {
                this.blocked_actions = this.task.blocked_actions;
                console.log(`Blocked actions:`, this.blocked_actions);
            }
        }
        
        console.log("Is validated:", this.validator && this.validator.validate());

        initModes(this);

        let save_data = null;
        if (load_mem) {
            save_data = this.history.load();
        }

        this.bot.once('spawn', async () => {
            addViewer(this.bot, count_id);

            // wait for a bit so stats are not undefined
            await new Promise((resolve) => setTimeout(resolve, 1000));

            console.log(`${this.name} spawned.`);
            this.clearBotLogs();

            this.bot.chat(`/clear ${this.name}`);
            console.log(`Cleared ${this.name}'s inventory.`);
            
            //wait for a bit so inventory is cleared
            await new Promise((resolve) => setTimeout(resolve, 500));

            //debug mode give one agent the target item 
            // if (this.name === 'andy') {
            //     this.bot.chat(`/give ${this.name} ${this.task.target} ${this.task.number_of_target}`);
            //     console.log(`/give ${this.name} ${this.task.target} ${this.task.number_of_target}`);
            // }
            
            
            console.log(this.task && "agent_number" in this.task && this.task.agent_number > 1);
            if (this.task && "agent_number" in this.task && this.task.agent_number > 1) {
                var initial_inventory = this.task.initial_inventory[this.name];
                console.log("Initial inventory:", initial_inventory);
            } else if (task) {
                console.log("Initial inventory:", this.task.initial_inventory);
                var initial_inventory = this.task.initial_inventory;
            }
            if (this.task && "initial_inventory" in this.task) {
                console.log("Setting inventory...");
                console.log("Inventory to set:", initial_inventory);
                for (let key of Object.keys(initial_inventory)) {
                    console.log('Giving item:', key);
                    this.bot.chat(`/give ${this.name} ${key} ${initial_inventory[key]}`);
                };
                //wait for a bit so inventory is set
                await new Promise((resolve) => setTimeout(resolve, 500));
                console.log("Done giving inventory items.");
            }
            // Function to generate random numbers

            function getRandomOffset(range) {
                return Math.floor(Math.random() * (range * 2 + 1)) - range;
            }

            let human_player_name = null;

            // Finding if there is a human player on the server
            for (const playerName in this.bot.players) {
                const player = this.bot.players[playerName];
                if (!isOtherAgent(player.username)) {
                    console.log('Found human player:', player.username);
                    human_player_name = player.username
                    break;
                }
                }

            // teleport near a human player if found by default

            if (this.task && "agent_number" in this.task) {
                var agent_names = this.task.agent_names;
                for (let i=0; i < this.task.agent_number; i++) {
                    if (human_player_name) {
                        console.log(`Teleporting ${this.name} to human ${human_player_name}`)
                        this.bot.chat(`/tp ${this.name} ${human_player_name}`) // teleport on top of the human player

                    }
                    else {
                        this.bot.chat(`/tp ${this.name} ${agent_names[i]}`) // teleport on top of other bots
                    }
                }
                await new Promise((resolve) => setTimeout(resolve, 200));
            }

            else if (this.task) {
                if (human_player_name) {
                    console.log(`Teleporting ${this.name} to human ${human_player_name}`)
                    this.bot.chat(`/tp ${this.name} ${human_player_name}`) // teleport on top of the human player

                }
                await new Promise((resolve) => setTimeout(resolve, 200));
            }

            // now all bots are teleport on top of each other
            // Now comes the teleportation to random distance from the human player part

            /*
            Note : We don't want randomness for construction task as the reference point matters a lot.
            Another reason for no randomness for construction task is because, often times the user would fly in the air,
            then set a random block to dirt and teleport the bot to stand on that block for starting the construction
            */

            if (this.task && this.task.type !== 'construction') {
                const pos = getPosition(this.bot);
                const xOffset = getRandomOffset(5);
                const zOffset = getRandomOffset(5);
                this.bot.chat(`/tp ${this.name} ${Math.floor(pos.x + xOffset)} ${pos.y + 3} ${Math.floor(pos.z + zOffset)}`);
                await new Promise((resolve) => setTimeout(resolve, 200));
            }
            
            const ignore_messages = [
                "Set own game mode to",
                "Set the time to",
                "Set the difficulty to",
                "Teleported ",
                "Set the weather to",
                "Gamerule "
            ];

            const respondFunc = async (username, message) => {
                if (username === this.name) return;
                
                if (ignore_messages.some((m) => message.startsWith(m))) return;

                this.shut_up = false;

                console.log(this.name, 'received message from', username, ':', message);

                if (isOtherAgent(username)) {
                    recieveFromBot(username, message);
                }
                else {
                    let translation = await handleEnglishTranslation(message);
                    this.handleMessage(username, translation);
                }
            };

            this.bot.on('whisper', respondFunc);
            if (settings.profiles.length === 1)
                this.bot.on('chat', respondFunc);

            // set the bot to automatically eat food when hungry
            this.bot.autoEat.options = {
                priority: 'foodPoints',
                startAt: 14,
                bannedFood: ["rotten_flesh", "spider_eye", "poisonous_potato", "pufferfish", "chicken"]
            };

            if (save_data && save_data.self_prompt) { // if we're loading memory and self-prompting was on, restart it, ignore init_message
                let prompt = save_data.self_prompt;
                // add initial message to history
                this.history.add('system', prompt);
                this.self_prompter.start(prompt);
            }
            else if (init_message) {
                this.handleMessage('system', init_message, 2);
            }
            else {
                const translation = await handleTranslation("Hello world! I am "+this.name);
                this.bot.chat(translation);
            }

            this.startEvents();
            
            await new Promise((resolve) => setTimeout(resolve, 10000));
            this.checkAllPlayersPresent();
        });
    }

    checkAllPlayersPresent() {
        if (!this.task || !this.task.agent_names) {
          return;
        }

        const missingPlayers = this.task.agent_names.filter(name => !this.bot.players[name]);
        if (missingPlayers.length > 0) {
            console.log(`Missing players/bots: ${missingPlayers.join(', ')}`);
            this.cleanKill('Not all required players/bots are present in the world. Exiting.', 4);
          }
        }

    requestInterrupt() {
        this.bot.interrupt_code = true;
        this.bot.collectBlock.cancelTask();
        this.bot.pathfinder.stop();
        this.bot.pvp.stop();
    }

    clearBotLogs() {
        this.bot.output = '';
        this.bot.interrupt_code = false;
    }

    async cleanChat(to_player, message, translate_up_to=-1) {
        if (isOtherAgent(to_player)) {
            this.bot.chat(message);
            sendToBot(to_player, message);
            return;
        }

        let to_translate = message;
        let remaining = '';
        if (translate_up_to != -1) {
            to_translate = to_translate.substring(0, translate_up_to);
            remaining = message.substring(translate_up_to);
        }
        message = (await handleTranslation(to_translate)).trim() + " " + remaining;
        // newlines are interpreted as separate chats, which triggers spam filters. replace them with spaces
        message = message.replaceAll('\n', ' ');

        if (to_player === 'system' || to_player === this.name) 
            this.bot.chat(message);
        else
            this.bot.whisper(to_player, message);
    }

    shutUp() {
        this.shut_up = true;
        if (this.self_prompter.on) {
            this.self_prompter.stop(false);
        }
    }

    async handleMessage(source, message, max_responses=null) { 
        if (this.task && this.validator && this.validator.validate()) {
            this.killBots();
        }
        let used_command = false;
        if (max_responses === null) {
            max_responses = settings.max_commands === -1 ? Infinity : settings.max_commands;
        }
        if (max_responses === -1){
            max_responses = Infinity;
        }

        const self_prompt = source === 'system' || source === this.name;
        const from_other_bot = isOtherAgent(source);

        if (!self_prompt && !from_other_bot) { // from user, check for forced commands
            const user_command_name = containsCommand(message);
            if (user_command_name) {
                if (!commandExists(user_command_name)) {
                    this.bot.chat(`Command '${user_command_name}' does not exist.`);
                    return false;
                }
                this.bot.chat(`*${source} used ${user_command_name.substring(1)}*`);
                if (user_command_name === '!newAction') {
                    // all user-initiated commands are ignored by the bot except for this one
                    // add the preceding message to the history to give context for newAction
                    this.history.add(source, message);
                }
                let execute_res = await executeCommand(this, message);
                if (execute_res) 
                    this.cleanChat(source, execute_res);
                return true;
            }
        } else {
            console.log('Self-prompting:', message);
            // if self_prompt contains something that indicates the goal is complete, stop self-prompting
            if (message.includes('goal complete')) {
                this.self_prompter.stop();
                process.exit(0);
            }
        }

        const checkInterrupt = () => this.self_prompter.shouldInterrupt(self_prompt) || this.shut_up;

        let behavior_log = this.bot.modes.flushBehaviorLog();
        if (behavior_log.trim().length > 0) {
            const MAX_LOG = 500;
            if (behavior_log.length > MAX_LOG) {
                behavior_log = '...' + behavior_log.substring(behavior_log.length - MAX_LOG);
            }
            behavior_log = 'Recent behaviors log: \n' + behavior_log.substring(behavior_log.indexOf('\n'));
            await this.history.add('system', behavior_log);
        }

        await this.history.add(source, message);
        this.history.save();


        if (!self_prompt && this.self_prompter.on) // message is from user during self-prompting
            max_responses = 1; // force only respond to this message, then let self-prompting take over
        for (let i=0; i<max_responses; i++) {

            
            if (checkInterrupt()) break;
            let history = this.history.getHistory();
            let res = await this.prompter.promptConvo(history);

            let command_name = containsCommand(res);

            if (command_name) { // contains query or command
                console.log(`Full response: ""${res}""`)
                res = truncCommandMessage(res); // everything after the command is ignored
                this.history.add(this.name, res);
                
                if (!commandExists(command_name)) {
                    this.history.add('system', `Command ${command_name} does not exist.`);
                    console.warn('Agent hallucinated command:', command_name)
                    continue;
                }

                if (checkInterrupt()) break;
                this.self_prompter.handleUserPromptedCmd(self_prompt, isAction(command_name));

                if (settings.verbose_commands) {
                    this.cleanChat(source, res, res.indexOf(command_name));
                }
                else { // only output command name
                    let pre_message = res.substring(0, res.indexOf(command_name)).trim();
                    let chat_message = `*used ${command_name.substring(1)}*`;
                    if (pre_message.length > 0)
                        chat_message = `${pre_message}  ${chat_message}`;
                    this.cleanChat(source, chat_message);
                }

                let execute_res = await executeCommand(this, res);

                console.log('Agent executed:', command_name, 'and got:', execute_res);
                used_command = true;

                if (execute_res)
                    this.history.add('system', execute_res);
                else
                    break;
            }
            else { // conversation response
                this.history.add(this.name, res);
                this.cleanChat(source, res);
                console.log('Purely conversational response:', res);
                break;
            }
            
            this.history.save();
        }

        return used_command;
    }

<<<<<<< HEAD
    

    async startEvents() {

        
        
=======
        /**
     * Fills the bot's inventory with a specific item.
     * @param {number} itemId - The numerical ID of the item to fill the inventory with.
     * @returns {Promise<void>}
     */
    async fillInventoryWithItem(item_name, count=64) {
        let command = `/give @p ${item_name} ${count}`;
        this.bot.chat(command); 
    }

    async fillInventoryWithItems(item_array) {
        for (const item of item_array) {
            this.fillInventoryWithItem(item.item_id, item.count);
        }
    }

    /** 
     * 
     */
    async teleportToOtherBot(other_bot_name) {
        // todo such that it allows for teleporting a few blocks away from the other bot
        let command = `/tp @p ${other_bot_name}`;
        this.bot.chat(command);
    }


    /**
     * Clears the bot's inventory by dropping all items.
     * @param {Bot} bot - The mineflayer bot.
     * @returns {Promise<void>}
     */
    async clearInventory() {
        for (const windowId in this.bot.inventory.slots) {
        if (this.bot.inventory.slots[windowId]) {
            await this.bot.tossStack(this.bot.inventory.slots[windowId])
        }
        }
    }

    async startEvents() {
>>>>>>> ddad027c
        // Custom events
        // this.bot.on('spawn', () => {
            
        //     //check that inventory has been set
        // });


        this.bot.on('time', () => {
            if (this.bot.time.timeOfDay == 0)
            this.bot.emit('sunrise');
            else if (this.bot.time.timeOfDay == 6000)
            this.bot.emit('noon');
            else if (this.bot.time.timeOfDay == 12000)
            this.bot.emit('sunset');
            else if (this.bot.time.timeOfDay == 18000)
            this.bot.emit('midnight');
        });
        this.clearInventory();
        this.teleportToOtherBot(this.agent_specification.collaborator_name);
        this.fillInventoryWithItems(this.agent_specification.inventory);

        let prev_health = this.bot.health;
        this.bot.lastDamageTime = 0;
        this.bot.lastDamageTaken = 0;
        this.bot.on('health', () => {
            if (this.bot.health < prev_health) {
                this.bot.lastDamageTime = Date.now();
                this.bot.lastDamageTaken = prev_health - this.bot.health;
            }
            prev_health = this.bot.health;
        });
        // Logging callbacks
        this.bot.on('error' , (err) => {
            console.error('Error event!', err);
        });
        this.bot.on('end', (reason) => {
            console.warn('Bot disconnected! Killing agent process.', reason)
            this.cleanKill('Bot disconnected! Killing agent process.');
        });
        this.bot.on('death', () => {
            this.actions.cancelResume();
            this.actions.stop();
        });
        this.bot.on('kicked', (reason) => {
            console.warn('Bot kicked!', reason);
            this.cleanKill('Bot kicked! Killing agent process.');
        });
        this.bot.on('messagestr', async (message, _, jsonMsg) => {
            if (jsonMsg.translate && jsonMsg.translate.startsWith('death') && message.startsWith(this.name)) {
                console.log('Agent died: ', message);
                let death_pos = this.bot.entity.position;
                this.memory_bank.rememberPlace('last_death_position', death_pos.x, death_pos.y, death_pos.z);
                let death_pos_text = null;
                if (death_pos) {
                    death_pos_text = `x: ${death_pos.x.toFixed(2)}, y: ${death_pos.y.toFixed(2)}, z: ${death_pos.x.toFixed(2)}`;
                }
                let dimention = this.bot.game.dimension;
                this.handleMessage('system', `You died at position ${death_pos_text || "unknown"} in the ${dimention} dimension with the final message: '${message}'. Your place of death is saved as 'last_death_position' if you want to return. Previous actions were stopped and you have respawned.`);
            }
        });
        this.bot.on('idle', () => {
            if (this.task && this.validator && this.validator.validate()) {
                this.killBots();
            }
            this.bot.clearControlStates();
            this.bot.pathfinder.stop(); // clear any lingering pathfinder
            this.bot.modes.unPauseAll();
            this.actions.resumeAction();
        });

        // Init NPC controller
        this.npc.init();

        // This update loop ensures that each update() is called one at a time, even if it takes longer than the interval
        const INTERVAL = 300;
        let last = Date.now();
        setTimeout(async () => {
            while (true) {
                let start = Date.now();
                await this.update(start - last);
                let remaining = INTERVAL - (Date.now() - start);
                if (remaining > 0) {
                    await new Promise((resolve) => setTimeout(resolve, remaining));
                }
                last = start;
            }
        }, INTERVAL);

        this.bot.emit('idle');
    }

    async killBots() {
        console.log('Task completed!');
        this.bot.chat('Task completed!');
        this.bot.chat(`/clear @p`);

        // Kick other bots
        if (!this.task || !this.task.agent_number) {
            await this.cleanKill('Task completed', 2);
        }
        const agent_names = settings.profiles.map((p) => JSON.parse(readFileSync(p, 'utf8')).name); // Replace with the list of bot names
        const botNames = agent_names.filter(botName => botName !== this.name);
        console.log('Kicking bots:', botNames);
        botNames.forEach(botName => {
            this.bot.chat(`/kick ${botName}`);
            console.log(`/kick ${botName}`);

        });

        await this.cleanKill('Task completed', 2);
    }

    async update(delta) {
        await this.bot.modes.update();
        await this.self_prompter.update(delta);

        try {
            if (this.task && this.taskTimeout) {
                const elapsedTime = (Date.now() - this.taskStartTime) / 1000;
                if (elapsedTime >= this.taskTimeout) {
                  console.log('Task timeout reached. Task unsuccessful.');
                  await this.cleanKill('Task unsuccessful: Timeout reached', 3);
                }
            }
            } catch (e) {
                console.error("Caught an error while checking timeout reached",e);
            }
    }

    isIdle() {
        return !this.actions.executing && !this.coder.generating;
    }
    
    cleanKill(msg='Killing agent process...', 
            code=1) {
        this.history.add('system', msg);
        this.bot.chat('Restarting.')
        this.history.save();
        process.exit(code);
    }
}<|MERGE_RESOLUTION|>--- conflicted
+++ resolved
@@ -12,33 +12,19 @@
 import { handleTranslation, handleEnglishTranslation } from '../utils/translator.js';
 import { addViewer } from './viewer.js';
 import settings from '../../settings.js';
-<<<<<<< HEAD
 import { loadTask } from '../utils/tasks.js';
 import { TechTreeHarvestValidator } from '../../tasks/validation_functions/task_validator.js';
 import {getPosition} from './library/world.js'
 import { readFileSync } from 'fs'; 
 
-=======
-import minecraftData from 'minecraft-data';
-import { readFileSync } from 'fs';
-
-const mc_version = settings.minecraft_version;
-const mcdata = minecraftData(mc_version);
->>>>>>> ddad027c
 
 export class Agent {
     async start(profile_fp, 
         load_mem=false, 
         init_message=null, 
         count_id=0, 
-<<<<<<< HEAD
         task=null) {
         this.actions = new ActionManager(this);
-=======
-        agent_task_path=null,
-        task_specification=null
-        ) {
->>>>>>> ddad027c
         this.prompter = new Prompter(this, profile_fp);
         this.name = this.prompter.getName();
         this.history = new History(this);
@@ -46,15 +32,7 @@
         this.npc = new NPCContoller(this);
         this.memory_bank = new MemoryBank();
         this.self_prompter = new SelfPrompter(this);
-<<<<<<< HEAD
         initConversationManager(this);
-=======
-        this.agent_task_path = agent_task_path;
-        this.task_specification = task_specification;
-        
-        this.agent_specification = JSON.parse(readFileSync(agent_task_path, 'utf8'));
-        this.task_specification = JSON.parse(readFileSync(task_specification, 'utf8'));
->>>>>>> ddad027c
 
         console.log('Task:', task);
         await this.prompter.initExamples();
@@ -429,55 +407,12 @@
         return used_command;
     }
 
-<<<<<<< HEAD
     
 
     async startEvents() {
 
         
         
-=======
-        /**
-     * Fills the bot's inventory with a specific item.
-     * @param {number} itemId - The numerical ID of the item to fill the inventory with.
-     * @returns {Promise<void>}
-     */
-    async fillInventoryWithItem(item_name, count=64) {
-        let command = `/give @p ${item_name} ${count}`;
-        this.bot.chat(command); 
-    }
-
-    async fillInventoryWithItems(item_array) {
-        for (const item of item_array) {
-            this.fillInventoryWithItem(item.item_id, item.count);
-        }
-    }
-
-    /** 
-     * 
-     */
-    async teleportToOtherBot(other_bot_name) {
-        // todo such that it allows for teleporting a few blocks away from the other bot
-        let command = `/tp @p ${other_bot_name}`;
-        this.bot.chat(command);
-    }
-
-
-    /**
-     * Clears the bot's inventory by dropping all items.
-     * @param {Bot} bot - The mineflayer bot.
-     * @returns {Promise<void>}
-     */
-    async clearInventory() {
-        for (const windowId in this.bot.inventory.slots) {
-        if (this.bot.inventory.slots[windowId]) {
-            await this.bot.tossStack(this.bot.inventory.slots[windowId])
-        }
-        }
-    }
-
-    async startEvents() {
->>>>>>> ddad027c
         // Custom events
         // this.bot.on('spawn', () => {
             
