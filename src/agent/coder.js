import { writeFile, readFile, mkdirSync } from 'fs';
import settings from '../../settings.js';
<<<<<<< HEAD
import {ESLint} from "eslint";
=======
import { makeCompartment } from './library/lockdown.js';
import * as skills from './library/skills.js';
import * as world from './library/world.js';
import { Vec3 } from 'vec3';
>>>>>>> 02232e2a

export class Coder {
    constructor(agent) {
        this.agent = agent;
        this.file_counter = 0;
        this.fp = '/bots/'+agent.name+'/action-code/';
        this.executing = false;
        this.generating = false;
        this.code_template = '';
        this.timedout = false;
        this.cur_action_name = '';

        readFile('./bots/template.js', 'utf8', (err, data) => {
            if (err) throw err;
            this.code_template = data;
        });

        mkdirSync('.' + this.fp, { recursive: true });
    }
    
    async  checkCode(code) {
        const eslint = new ESLint();
        const results = await eslint.lintText(code);
        const codeLines = code.split('\n');
        let result = '#### CODE ERROR INFO ###\n';
        const exceptions = results.map(r => r.messages).flat();

<<<<<<< HEAD
        if (exceptions.length > 0) {
            exceptions.forEach((exc, index) => {
                if (exc.line && exc.column ) {
                    const errorLine = codeLines[exc.line - 1]?.trim() || 'Unable to retrieve error line content';
                    result += `#ERROR ${index + 1}\n`;
                    result += `Message: ${exc.message}\n`;
                    result += `Location: Line ${exc.line}, Column ${exc.column}\n`;
                    result += `Related Code Line: ${errorLine}\n\n`;
                }
            });
            result += 'The code contains exceptions and cannot continue execution.\n';
        } else {
            return null;//no error
        }

        return result ;
    }
    // write custom code to file and import it
=======
    // write custom code to file and prepare for evaluation
>>>>>>> 02232e2a
    async stageCode(code) {
        code = this.sanitizeCode(code);
        let src = '';
        code = code.replaceAll('console.log(', 'log(bot,');
        code = code.replaceAll('log("', 'log(bot,"');

        console.log(`Generated code: """${code}"""`);

        // this may cause problems in callback functions
        code = code.replaceAll(';\n', '; if(bot.interrupt_code) {log(bot, "Code interrupted.");return;}\n');
        for (let line of code.split('\n')) {
            src += `    ${line}\n`;
        }
        src = this.code_template.replace('/* CODE HERE */', src);

        let filename = this.file_counter + '.js';
        // if (this.file_counter > 0) {
        //     let prev_filename = this.fp + (this.file_counter-1) + '.js';
        //     unlink(prev_filename, (err) => {
        //         console.log("deleted file " + prev_filename);
        //         if (err) console.error(err);
        //     });
        // } commented for now, useful to keep files for debugging
        this.file_counter++;

<<<<<<< HEAD
        let write_result = await this.writeFilePromise('.' + this.fp + filename, src)
=======
        let write_result = await this.writeFilePromise('.' + this.fp + filename, src);
        // This is where we determine the environment the agent's code should be exposed to.
        // It will only have access to these things, (in addition to basic javascript objects like Array, Object, etc.)
        // Note that the code may be able to modify the exposed objects.
        const compartment = makeCompartment({
            skills,
            log: skills.log,
            world,
            Vec3,
        });
        const mainFn = compartment.evaluate(src);
        
>>>>>>> 02232e2a
        if (write_result) {
            console.error('Error writing code execution file: ' + result);
            return null;
        }
<<<<<<< HEAD
        return {filename,src};
=======

        return { main: mainFn };
>>>>>>> 02232e2a
    }

    sanitizeCode(code) {
        code = code.trim();
        const remove_strs = ['Javascript', 'javascript', 'js']
        for (let r of remove_strs) {
            if (code.startsWith(r)) {
                code = code.slice(r.length);
                return code;
            }
        }
        return code;
    }

    writeFilePromise(filename, src) {
        // makes it so we can await this function
        return new Promise((resolve, reject) => {
            writeFile(filename, src, (err) => {
                if (err) {
                    reject(err);
                } else {
                    resolve();
                }
            });
        });
    }

    async generateCode(agent_history) {
        // wrapper to prevent overlapping code generation loops
        await this.stop();
        this.generating = true;
        let res = await this.generateCodeLoop(agent_history);
        this.generating = false;
        if (!res.interrupted) this.agent.bot.emit('idle');
        return res.message;
    }

    async generateCodeLoop(agent_history) {
        this.agent.bot.modes.pause('unstuck');

        let messages = agent_history.getHistory();
        messages.push({role: 'system', content: 'Code generation started. Write code in codeblock in your response:'});

        let code = null;
        let code_return = null;
        let failures = 0;
        const interrupt_return = {success: true, message: null, interrupted: true, timedout: false};
        for (let i=0; i<5; i++) {
            if (this.agent.bot.interrupt_code)
                return interrupt_return;
            console.log(messages)
            let res = await this.agent.prompter.promptCoding(JSON.parse(JSON.stringify(messages)));
            if (this.agent.bot.interrupt_code)
                return interrupt_return;
            let contains_code = res.indexOf('```') !== -1;
            if (!contains_code) {
                if (res.indexOf('!newAction') !== -1) {
                    messages.push({
                        role: 'assistant', 
                        content: res.substring(0, res.indexOf('!newAction'))
                    });
                    continue; // using newaction will continue the loop
                }
                
                if (failures >= 3) {
                    return {success: false, message: 'Action failed, agent would not write code.', interrupted: false, timedout: false};
                }
                messages.push({
                    role: 'system', 
                    content: 'Error: no code provided. Write code in codeblock in your response. ``` // example ```'}
                );
                failures++;
                continue;
            }
            code = res.substring(res.indexOf('```')+3, res.lastIndexOf('```'));

<<<<<<< HEAD
            if (!checkSafe(code)) {
                console.warn(`Detected insecure generated code, not executing. Insecure code: \n\`${code}\``);
                const message = 'Error: Code insecurity detected. Do not import, read/write files, execute dynamic code, or access the internet. Please try again:';
                messages.push({ role: 'system', content: message });
                continue;
            }

            let {filename,src} = await this.stageCode(code);
            const analysisResult = await this.checkCode(src);
            if (analysisResult) {
                const message = 'Error: Code syntax error. Please try again:'+'\n'+analysisResult+'\n'+await this.agent.prompter.getRelevantSkillDocs(analysisResult,3);
                messages.push({ role: 'system', content: message });
                continue;
            }
            const execution_file = await import('../..' +this.fp+filename);
            if (!execution_file) {
=======
            let codeStagingResult;
            try {
                codeStagingResult = await this.stageCode(code);
            } catch (err) {
                console.error('Error staging code:', err);
>>>>>>> 02232e2a
                agent_history.add('system', 'Failed to stage code, something is wrong.');
                return {success: false, message: null, interrupted: false, timedout: false};
            }
            
            code_return = await this.execute(async ()=>{
                return await codeStagingResult.main(this.agent.bot);
            }, settings.code_timeout_mins);
            if (code_return.interrupted && !code_return.timedout)
                return {success: false, message: null, interrupted: true, timedout: false};
            console.log("Code generation result:", code_return.success, code_return.message);

            if (code_return.success) {
                const summary = "Summary of newAction\nAgent wrote this code: \n```" + this.sanitizeCode(code) + "```\nCode Output:\n" + code_return.message;
                return {success: true, message: summary, interrupted: false, timedout: false};
            }

            messages.push({
                role: 'assistant',
                content: res
            });
            messages.push({
                role: 'system',
                content: code_return.message + '\nCode failed. Please try again:'
            });
        }
        return {success: false, message: null, interrupted: false, timedout: true};
    }

    async executeResume(func=null, timeout=10) {
        const new_resume = func != null;
        if (new_resume) { // start new resume
            this.resume_func = func;
            this.resume_name = this.cur_action_name;
        }
        if (this.resume_func != null && this.agent.isIdle() && (!this.agent.self_prompter.on || new_resume)) {
            this.cur_action_name = this.resume_name;
            let res = await this.execute(this.resume_func, timeout);
            this.cur_action_name = '';
            return res;
        } else {
            return {success: false, message: null, interrupted: false, timedout: false};
        }
    }

    cancelResume() {
        this.resume_func = null;
        this.resume_name = null;
    }

    setCurActionName(name) {
        this.cur_action_name = name.replace(/!/g, '');
    }

    // returns {success: bool, message: string, interrupted: bool, timedout: false}
    async execute(func, timeout=10) {
        if (!this.code_template) return {success: false, message: "Code template not loaded.", interrupted: false, timedout: false};

        let TIMEOUT;
        try {
            console.log('executing code...\n');
            await this.stop();
            this.clear();

            this.executing = true;
            if (timeout > 0)
                TIMEOUT = this._startTimeout(timeout);
            await func(); // open fire
            this.executing = false;
            clearTimeout(TIMEOUT);

            let output = this.formatOutput(this.agent.bot);
            let interrupted = this.agent.bot.interrupt_code;
            let timedout = this.timedout;
            this.clear();
            if (!interrupted && !this.generating) this.agent.bot.emit('idle');
            return {success:true, message: output, interrupted, timedout};
        } catch (err) {
            this.executing = false;
            clearTimeout(TIMEOUT);
            this.cancelResume();
            await this.stop();

            err = err.toString();
            let relevant_skill_docs = await this.agent.prompter.getRelevantSkillDocs(err,5);
            let message = this.formatOutput(this.agent.bot) + '!!Code threw exception!!  Error: ' + err+'\n'+relevant_skill_docs;
            let interrupted = this.agent.bot.interrupt_code;
            this.clear();
            if (!interrupted && !this.generating) this.agent.bot.emit('idle');
            return {success: false, message, interrupted, timedout: false};
        }
    }

    formatOutput(bot) {
        if (bot.interrupt_code && !this.timedout) return '';
        let output = bot.output;
        const MAX_OUT = 500;
        if (output.length > MAX_OUT) {
            output = `Code output is very long (${output.length} chars) and has been shortened.\n
                First outputs:\n${output.substring(0, MAX_OUT/2)}\n...skipping many lines.\nFinal outputs:\n ${output.substring(output.length - MAX_OUT/2)}`;
        }
        else {
            output = 'Code output:\n' + output;
        }
        return output;
    }

    async stop() {
        if (!this.executing) return;
        const start = Date.now();
        while (this.executing) {
            this.agent.bot.interrupt_code = true;
            this.agent.bot.collectBlock.cancelTask();
            this.agent.bot.pathfinder.stop();
            this.agent.bot.pvp.stop();
            console.log('waiting for code to finish executing...');
            await new Promise(resolve => setTimeout(resolve, 1000));
            if (Date.now() - start > 10 * 1000) {
                this.agent.cleanKill('Code execution refused stop after 10 seconds. Killing process.');
            }
        }
    }

    clear() {
        this.agent.bot.output = '';
        this.agent.bot.interrupt_code = false;
        this.timedout = false;
    }

    _startTimeout(TIMEOUT_MINS=10) {
        return setTimeout(async () => {
            console.warn(`Code execution timed out after ${TIMEOUT_MINS} minutes. Attempting force stop.`);
            this.timedout = true;
            this.agent.history.add('system', `Code execution timed out after ${TIMEOUT_MINS} minutes. Attempting force stop.`);
            await this.stop(); // last attempt to stop
        }, TIMEOUT_MINS*60*1000);
    }
}<|MERGE_RESOLUTION|>--- conflicted
+++ resolved
@@ -1,13 +1,10 @@
 import { writeFile, readFile, mkdirSync } from 'fs';
 import settings from '../../settings.js';
-<<<<<<< HEAD
-import {ESLint} from "eslint";
-=======
 import { makeCompartment } from './library/lockdown.js';
 import * as skills from './library/skills.js';
 import * as world from './library/world.js';
 import { Vec3 } from 'vec3';
->>>>>>> 02232e2a
+import {ESLint} from "eslint";
 
 export class Coder {
     constructor(agent) {
@@ -35,7 +32,6 @@
         let result = '#### CODE ERROR INFO ###\n';
         const exceptions = results.map(r => r.messages).flat();
 
-<<<<<<< HEAD
         if (exceptions.length > 0) {
             exceptions.forEach((exc, index) => {
                 if (exc.line && exc.column ) {
@@ -54,9 +50,7 @@
         return result ;
     }
     // write custom code to file and import it
-=======
     // write custom code to file and prepare for evaluation
->>>>>>> 02232e2a
     async stageCode(code) {
         code = this.sanitizeCode(code);
         let src = '';
@@ -81,10 +75,7 @@
         //     });
         // } commented for now, useful to keep files for debugging
         this.file_counter++;
-
-<<<<<<< HEAD
-        let write_result = await this.writeFilePromise('.' + this.fp + filename, src)
-=======
+        
         let write_result = await this.writeFilePromise('.' + this.fp + filename, src);
         // This is where we determine the environment the agent's code should be exposed to.
         // It will only have access to these things, (in addition to basic javascript objects like Array, Object, etc.)
@@ -97,17 +88,12 @@
         });
         const mainFn = compartment.evaluate(src);
         
->>>>>>> 02232e2a
         if (write_result) {
             console.error('Error writing code execution file: ' + result);
             return null;
         }
-<<<<<<< HEAD
-        return {filename,src};
-=======
-
-        return { main: mainFn };
->>>>>>> 02232e2a
+
+        return [ main: mainFn ,src];
     }
 
     sanitizeCode(code) {
@@ -184,30 +170,17 @@
             }
             code = res.substring(res.indexOf('```')+3, res.lastIndexOf('```'));
 
-<<<<<<< HEAD
-            if (!checkSafe(code)) {
-                console.warn(`Detected insecure generated code, not executing. Insecure code: \n\`${code}\``);
-                const message = 'Error: Code insecurity detected. Do not import, read/write files, execute dynamic code, or access the internet. Please try again:';
-                messages.push({ role: 'system', content: message });
-                continue;
-            }
-
-            let {filename,src} = await this.stageCode(code);
-            const analysisResult = await this.checkCode(src);
-            if (analysisResult) {
-                const message = 'Error: Code syntax error. Please try again:'+'\n'+analysisResult+'\n'+await this.agent.prompter.getRelevantSkillDocs(analysisResult,3);
-                messages.push({ role: 'system', content: message });
-                continue;
-            }
-            const execution_file = await import('../..' +this.fp+filename);
-            if (!execution_file) {
-=======
-            let codeStagingResult;
+            let codeStagingResult,src;
             try {
-                codeStagingResult = await this.stageCode(code);
+                [codeStagingResult,src] = await this.stageCode(code);
+                const analysisResult = await this.checkCode(src);
+                if (analysisResult) {
+                    const message = 'Error: Code syntax error. Please try again:'+'\n'+analysisResult+'\n'+await this.agent.prompter.getRelevantSkillDocs(analysisResult,3);
+                    messages.push({ role: 'system', content: message });
+                    continue;
+                }
             } catch (err) {
                 console.error('Error staging code:', err);
->>>>>>> 02232e2a
                 agent_history.add('system', 'Failed to stage code, something is wrong.');
                 return {success: false, message: null, interrupted: false, timedout: false};
             }
@@ -288,6 +261,7 @@
             this.executing = false;
             clearTimeout(TIMEOUT);
             this.cancelResume();
+            console.error("Code execution triggered catch: " + err);
             await this.stop();
 
             err = err.toString();
