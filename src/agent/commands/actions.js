--- conflicted
+++ resolved
@@ -416,22 +416,6 @@
             convoManager.endConversation(player_name);
             return `Converstaion with ${player_name} ended.`;
         }
-<<<<<<< HEAD
-    }, 
-    // { // commented for now, causes confusion with goal command
-    //     name: '!npcGoal',
-    //     description: 'Set a simple goal for an item or building to automatically work towards. Do not use for complex goals.',
-    //     params: {
-    //         'name': { type: 'string', description: 'The name of the goal to set. Can be item or building name. If empty will automatically choose a goal.' },
-    //         'quantity': { type: 'int', description: 'The quantity of the goal to set. Default is 1.', domain: [1, Number.MAX_SAFE_INTEGER] }
-    //     },
-    //     perform: async function (agent, name=null, quantity=1) {
-    //         await agent.npc.setGoal(name, quantity);
-    //         agent.bot.emit('idle');  // to trigger the goal
-    //         return 'Set npc goal: ' + agent.npc.data.curr_goal.name;
-    //     }
-    // },
-=======
     },
     {
         name: '!lookAtPlayer',
@@ -480,5 +464,4 @@
             await skills.digDown(agent.bot, distance)
         })
     },
->>>>>>> ca251429
 ];