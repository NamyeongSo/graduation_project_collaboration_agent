--- conflicted
+++ resolved
@@ -463,7 +463,6 @@
             await skills.digDown(agent.bot, distance);
         })
     },
-<<<<<<< HEAD
     {
         name: '!reflectionToMem',
         description: 'Reflects on recent conversation and stores it as a memory. If no number is specified, default is 5 recent messages. Example: !reflectionToMem or !reflectionToMem(10)',
@@ -474,27 +473,27 @@
             if (agent.history.turns.length === 0) {
                 return "No conversations to reflect on and store in memory.";
             }
-            
+
             const totalTurns = agent.history.turns.length;
             const userRequestedTurns = Math.min(num, totalTurns);
             const earlierUnprocessedCount = totalTurns - userRequestedTurns;
             let memoriesCreated = 0;
-            
+
             // Process earlier messages in chunks
             if (earlierUnprocessedCount > 0) {
                 const summary_chunk_size = agent.history.summary_chunk_size;
                 let earlierProcessed = 0;
-                
+
                 while (earlierProcessed < earlierUnprocessedCount) {
                     const chunkSize = Math.min(summary_chunk_size, earlierUnprocessedCount - earlierProcessed);
                     let chunk = agent.history.turns.splice(0, chunkSize);
-                    
+
                     if (earlierProcessed > 0) {
                         while (agent.history.turns.length > 0 && agent.history.turns[0].role === 'assistant') {
                             chunk.push(agent.history.turns.shift());
                         }
                     }
-                    
+
                     if (chunk.length > 0) {
                         await agent.history.summarizeMemories(chunk, 'auto');
                         await agent.history.appendFullHistory(chunk);
@@ -505,7 +504,7 @@
                     }
                 }
             }
-            
+
             // Process recent messages
             if (agent.history.turns.length > 0) {
                 let recentChunk;
@@ -517,34 +516,19 @@
                         recentChunk.unshift(agent.history.turns.shift());
                     }
                 }
-                
+
                 if (recentChunk.length > 0) {
                     await agent.history.summarizeMemories(recentChunk, 'user_flagged');
                     await agent.history.appendFullHistory(recentChunk);
                     memoriesCreated++;
                 }
             }
-            
+
             await agent.history.save();
-            
+
             return memoriesCreated > 1
                 ? `Created ${memoriesCreated} memories: ${memoriesCreated - 1} from earlier conversations (auto-triggered) and 1 from recent messages (user-flagged). All processed messages have been removed from the active conversation.`
                 : `Reflected on ${userRequestedTurns} messages and stored as user-flagged memory. These messages have been removed from the active conversation.`;
         }
     },
-    // { // commented for now, causes confusion with goal command
-    //     name: '!npcGoal',
-    //     description: 'Set a simple goal for an item or building to automatically work towards. Do not use for complex goals.',
-    //     params: {
-    //         'name': { type: 'string', description: 'The name of the goal to set. Can be item or building name. If empty will automatically choose a goal.' },
-    //         'quantity': { type: 'int', description: 'The quantity of the goal to set. Default is 1.', domain: [1, Number.MAX_SAFE_INTEGER] }
-    //     },
-    //     perform: async function (agent, name=null, quantity=1) {
-    //         await agent.npc.setGoal(name, quantity);
-    //         agent.bot.emit('idle');  // to trigger the goal
-    //         return 'Set npc goal: ' + agent.npc.data.curr_goal.name;
-    //     }
-    // },
-=======
->>>>>>> ca251429
 ];