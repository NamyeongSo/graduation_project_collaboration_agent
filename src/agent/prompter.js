--- conflicted
+++ resolved
@@ -4,10 +4,7 @@
 import { stringifyTurns } from '../utils/text.js';
 import { getCommand } from './commands/index.js';
 import settings from '../../settings.js';
-<<<<<<< HEAD
-=======
-
->>>>>>> a95fa332
+
 import { Gemini } from '../models/gemini.js';
 import { GPT } from '../models/gpt.js';
 import { Claude } from '../models/claude.js';
@@ -191,8 +188,7 @@
             prompt = prompt.replaceAll('$ACTION', this.agent.actions.currentActionLabel);
         }
         if (prompt.includes('$COMMAND_DOCS'))
-<<<<<<< HEAD
-            prompt = prompt.replaceAll('$COMMAND_DOCS', getCommandDocs(this.agent.blocked_actions));
+            prompt = prompt.replaceAll('$COMMAND_DOCS', getCommandDocs());
         if (prompt.includes('$CODE_DOCS')) {
             const code_task_content = messages.slice().reverse().find(msg =>
                 msg.role !== 'system' && msg.content.includes('!newAction(')
@@ -203,11 +199,9 @@
                 await this.skill_libary.getRelevantSkillDocs(code_task_content, settings.relevant_docs_count)
             );
         }
-=======
             prompt = prompt.replaceAll('$COMMAND_DOCS', getCommandDocs());
         if (prompt.includes('$CODE_DOCS'))
             prompt = prompt.replaceAll('$CODE_DOCS', getSkillDocs());
->>>>>>> a95fa332
         if (prompt.includes('$EXAMPLES') && examples !== null)
             prompt = prompt.replaceAll('$EXAMPLES', await examples.createExampleMessage(messages));
         if (prompt.includes('$MEMORY'))
