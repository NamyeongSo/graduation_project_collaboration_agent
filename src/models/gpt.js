--- conflicted
+++ resolved
@@ -64,12 +64,9 @@
         }
         let res = null;
         try {
-<<<<<<< HEAD
+
             console.log('Awaiting openai api response from model', this.model_name);
-            // console.log('Formatted Messages for API:', JSON.stringify(messages, null, 2));
-=======
-            console.log('Awaiting openai api response from model', this.model_name)
->>>>>>> c75ac949
+
             let completion = await this.openai.chat.completions.create(pack);
             if (completion.choices[0].finish_reason == 'length')
                 throw new Error('Context length exceeded');
