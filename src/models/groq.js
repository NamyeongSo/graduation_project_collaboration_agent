import Groq from 'groq-sdk'
import { getKey } from '../utils/keys.js';
import { log, logVision } from '../../logger.js';

// THIS API IS NOT TO BE CONFUSED WITH GROK!
// Go to grok.js for that. :)

// Umbrella class for everything under the sun... That GroqCloud provides, that is.
export class GroqCloudAPI {
    constructor(model_name, url, params) {
        this.model_name = model_name;
        this.url = url;
        this.params = params || {};

        // Remove any mention of "tools" from params:
        if (this.params.tools)
            delete this.params.tools;
        // This is just a bit of future-proofing in case we drag Mindcraft in that direction.

        if (this.url)
            console.warn("Groq Cloud has no implementation for custom URLs. Ignoring provided URL.");

        this.groq = new Groq({ apiKey: getKey('GROQCLOUD_API_KEY') });
<<<<<<< HEAD
        // Direct image data in sendRequest is not supported by this wrapper.
        // Groq may offer specific vision models/APIs, but this standard chat method assumes text.
        this.supportsRawImageInput = false;

    }

    async sendRequest(turns, systemMessage, imageData = null, stop_seq = null) {
        if (imageData) {
            console.warn(`[Groq] Warning: imageData provided to sendRequest, but this method in groq.js does not support direct image data embedding for model ${this.model_name}. The image will be ignored.`);
        }
        // Construct messages array
=======
    }

    async sendRequest(turns, systemMessage, stop_seq = null) {
>>>>>>> c75ac949
        let messages = [{"role": "system", "content": systemMessage}].concat(turns);
        let res = null;
        try {
            console.log("Awaiting Groq response...");

            // Handle deprecated max_tokens parameter
            if (this.params.max_tokens) {
                console.warn("GROQCLOUD WARNING: A profile is using `max_tokens`. This is deprecated. Please move to `max_completion_tokens`.");
                this.params.max_completion_tokens = this.params.max_tokens;
                delete this.params.max_tokens;
            }
            if (!this.params.max_completion_tokens) {
                this.params.max_completion_tokens = 4000;
            }

            let completion = await this.groq.chat.completions.create({
                "messages": messages,
                "model": this.model_name || "llama-3.3-70b-versatile",
                "stream": false,
                "stop": stop_seq,
                ...(this.params || {})
            });

            let responseText = completion.choices[0].message.content;
            if (typeof responseText === 'string') {
                responseText = responseText.replace(/<thinking>/g, '<think>').replace(/<\/thinking>/g, '</think>');
            }
            log(JSON.stringify(messages), responseText);
            // Original cleaning of <think> tags for the *returned* response (not affecting log)
            responseText = responseText.replace(/<think>[\s\S]*?<\/think>/g, '').trim();
            return responseText;
        } catch(err) {
            if (err.message.includes("content must be a string")) {
                res = "Vision is only supported by certain models.";
            } else {
                console.log(this.model_name);
                res = "My brain disconnected, try again.";
            }
            console.log(err);
            if (typeof res === 'string') {
                res = res.replace(/<thinking>/g, '<think>').replace(/<\/thinking>/g, '</think>');
            }
            log(JSON.stringify(messages), res);
            return res;
        }
    }

    async sendVisionRequest(original_turns, systemMessage, imageBuffer) {
        const imageMessages = [...original_turns];
        imageMessages.push({
            role: "user",
            content: [
                { type: "text", text: systemMessage },
                {
                    type: "image_url",
                    image_url: { url: `data:image/jpeg;base64,${imageBuffer.toString('base64')}` }
                }
            ]
        });
        
<<<<<<< HEAD
        // sendVisionRequest formats its own message array; sendRequest here should not process new imageData.
        return this.sendRequest(imageMessages, systemMessage, null, stop_seq);
=======
        const res = await this.sendRequest(imageMessages, systemMessage);

        if (imageBuffer && res) {
            logVision(original_turns, imageBuffer, res, systemMessage);
        }
        return res;
>>>>>>> c75ac949
    }

    async embed(_) {
        throw new Error('Embeddings are not supported by Groq.');
    }
}<|MERGE_RESOLUTION|>--- conflicted
+++ resolved
@@ -21,7 +21,6 @@
             console.warn("Groq Cloud has no implementation for custom URLs. Ignoring provided URL.");
 
         this.groq = new Groq({ apiKey: getKey('GROQCLOUD_API_KEY') });
-<<<<<<< HEAD
         // Direct image data in sendRequest is not supported by this wrapper.
         // Groq may offer specific vision models/APIs, but this standard chat method assumes text.
         this.supportsRawImageInput = false;
@@ -33,11 +32,6 @@
             console.warn(`[Groq] Warning: imageData provided to sendRequest, but this method in groq.js does not support direct image data embedding for model ${this.model_name}. The image will be ignored.`);
         }
         // Construct messages array
-=======
-    }
-
-    async sendRequest(turns, systemMessage, stop_seq = null) {
->>>>>>> c75ac949
         let messages = [{"role": "system", "content": systemMessage}].concat(turns);
         let res = null;
         try {
@@ -97,18 +91,13 @@
                 }
             ]
         });
-        
-<<<<<<< HEAD
-        // sendVisionRequest formats its own message array; sendRequest here should not process new imageData.
-        return this.sendRequest(imageMessages, systemMessage, null, stop_seq);
-=======
+
         const res = await this.sendRequest(imageMessages, systemMessage);
 
         if (imageBuffer && res) {
             logVision(original_turns, imageBuffer, res, systemMessage);
         }
         return res;
->>>>>>> c75ac949
     }
 
     async embed(_) {
