--- conflicted
+++ resolved
@@ -25,36 +25,6 @@
         this.groq = new Groq({ apiKey: getKey('GROQCLOUD_API_KEY') });
 
 
-<<<<<<< HEAD
-            if (!this.params.max_completion_tokens) {
-
-                this.params.max_completion_tokens = 8000; // Set it lower. This is a common theme.
-
-            }
-
-            let completion = await this.groq.chat.completions.create({
-                "messages": messages,
-                "model": this.model_name || "llama-3.3-70b-versatile",
-                "stream": false,
-                "stop": stop_seq,
-                ...(this.params || {})
-            });
-
-            raw_res = completion.choices[0].message;
-            res = raw_res.content;
-
-        }
-
-        catch(err) {
-            if (err.message.includes("content must be a string")) {
-                res = "Vision is only supported by certain models.";
-            } else {
-                console.log(this.model_name);
-                res = "My brain disconnected, try again.";
-            }
-            console.log(err);
-        }
-=======
     }
 
  async sendRequest(turns, systemMessage, stop_seq = null) {
@@ -96,25 +66,24 @@
         ...(this.params || {})
       });
 
-      raw_res = completion.choices[0].message;
-      res = raw_res.content;
-    } catch (err) {
-      console.log(err);
-      res = "My brain just kinda stopped working. Try again.";
+            raw_res = completion.choices[0].message;
+            res = raw_res.content;
+
+        }
+
+        catch(err) {
+            if (err.message.includes("content must be a string")) {
+                res = "Vision is only supported by certain models.";
+            } else {
+                console.log(this.model_name);
+                res = "My brain disconnected, try again.";
+            }
+            console.log(err);
+        }
+
+        return res;
     }
 
-    // Check for <think> tag issues
-    const hasOpenTag = res.includes("<think>");
-    const hasCloseTag = res.includes("</think>");
->>>>>>> 40f294d1
-
-    // If a partial <think> block is detected, log a warning and retry
-    if (hasOpenTag && !hasCloseTag) {
-      console.warn("Partial <think> block detected. Re-generating Groq request...");
-      continue; // This will skip the rest of the loop and try again
-    }
-
-<<<<<<< HEAD
     async sendVisionRequest(messages, systemMessage, imageBuffer) {
         const imageMessages = messages.filter(message => message.role !== 'system');
         imageMessages.push({
@@ -135,26 +104,5 @@
 
     async embed(_) {
         throw new Error('Embeddings are not supported by Groq.');
-=======
-    // If only the closing tag is present, prepend an opening tag
-    if (hasCloseTag && !hasOpenTag) {
-      res = '<think>' + res;
->>>>>>> 40f294d1
     }
-    
-    // Remove the complete <think> block (and any content inside) from the response
-    res = res.replace(/<think>[\s\S]*?<\/think>/g, '').trim();
-
-    finalRes = res;
-    break; // Exit the loop once a valid response is obtained
-  }
-
-  if (finalRes == null) {
-    console.warn("Could not obtain a valid <think> block or normal response after max attempts.");
-    finalRes = "I thought too hard, sorry, try again.";
-  }
-
-  finalRes = finalRes.replace(/<\|separator\|>/g, '*no response*');
-  return finalRes;
-  }
 }