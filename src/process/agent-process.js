--- conflicted
+++ resolved
@@ -4,20 +4,11 @@
 export class AgentProcess {
     static runningCount = 0;
 
-<<<<<<< HEAD
     start(profile, 
         load_memory=false, 
         init_message=null, 
         count_id=0, 
         task=null) {
-=======
-    start(profile,
-        load_memory=false, 
-        init_message=null, 
-        count_id=0, 
-        agent_task_path=null, 
-        task_specification=null) {
->>>>>>> ddad027c
         let args = ['src/process/init-agent.js', this.name];
         args.push('-p', profile); // profile is unparsed json path atm 
         args.push('-c', count_id);
@@ -25,16 +16,8 @@
             args.push('-l', load_memory);
         if (init_message)
             args.push('-m', init_message);
-<<<<<<< HEAD
         if (task)
             args.push('-t', task);
-=======
-        if (agent_task_path)
-            args.push('-a', agent_task_path);
-        if (task_specification)
-            args.push('-t', task_specification);
-        
->>>>>>> ddad027c
 
         const agentProcess = spawn('node', args, {
             stdio: 'inherit',
