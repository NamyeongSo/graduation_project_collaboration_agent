--- conflicted
+++ resolved
@@ -46,13 +46,4 @@
     }).argv
     
 
-<<<<<<< HEAD
-new Agent().start(argv.profile, argv.load_memory, argv.init_message, argv.count_id, argv.task);
-=======
-new Agent().start(argv.profile, 
-    argv.load_memory, 
-    argv.init_message, 
-    argv.count_id, 
-    argv.agent_task_path, 
-    argv.task_specification);
->>>>>>> ddad027c
+new Agent().start(argv.profile, argv.load_memory, argv.init_message, argv.count_id, argv.task);